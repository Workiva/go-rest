package rest

import (
	"encoding/json"
	"fmt"
	"io"
	"log"
	"net/http"
)

// Resource represents a domain model.
type Resource interface{}

// ResourceHandler specifies the endpoint handlers for working with a resource. This
// consists of the business logic for performing CRUD operations.
type ResourceHandler interface {
	// ResourceName is used to identify what resource a handler corresponds to and is
	// used in the endpoint URLs, i.e. /api/:version/resourceName. This should be
	// unique across all ResourceHandlers.
	ResourceName() string

	// CreateURI returns the URI for creating a resource.
	CreateURI() string

	// ReadURI returns the URI for reading a specific resource.
	ReadURI() string

	// ReadListURI returns the URI for reading a list of resources.
	ReadListURI() string

	// UpdateURI returns the URI for updating a specific resource.
	UpdateURI() string

	// DeleteURI returns the URI for deleting a specific resource.
	DeleteURI() string

	// CreateResource is the logic that corresponds to creating a new resource at
	// POST /api/:version/resourceName. Typically, this would insert a record into a
	// database. It returns the newly created resource or an error if the create failed.
	CreateResource(RequestContext, Payload, string) (Resource, error)

	// ReadResourceList is the logic that corresponds to reading multiple resources,
	// perhaps with specified query parameters accessed through the RequestContext. This
	// is mapped to GET /api/:version/resourceName. Typically, this would make some sort
	// of database query to fetch the resources. It returns the slice of results, a
	// cursor (or empty) string, and error (or nil).
	ReadResourceList(RequestContext, int, string, string) ([]Resource, string, error)

	// ReadResource is the logic that corresponds to reading a single resource by its ID
	// at GET /api/:version/resourceName/{id}. Typically, this would make some sort of
	// database query to load the resource. If the resource doesn't exist, nil should be
	// returned along with an appropriate error.
	ReadResource(RequestContext, string, string) (Resource, error)

	// UpdateResource is the logic that corresponds to updating an existing resource at
	// PUT /api/:version/resourceName/{id}. Typically, this would make some sort of
	// database update call. It returns the updated resource or an error if the update
	// failed.
	UpdateResource(RequestContext, string, Payload, string) (Resource, error)

	// DeleteResource is the logic that corresponds to deleting an existing resource at
	// DELETE /api/:version/resourceName/{id}. Typically, this would make some sort of
	// database delete call. It returns the deleted resource or an error if the delete
	// failed.
	DeleteResource(RequestContext, string, string) (Resource, error)

	// Authenticate is logic that is used to authenticate requests. The default behavior
	// of Authenticate, seen in BaseResourceHandler, always returns nil, meaning all
	// requests are authenticated. Returning an error means that the request is
	// unauthorized and any error message will be sent back with the response.
	Authenticate(*http.Request) error

	// Rules returns the resource rules to apply to incoming requests and outgoing
	// responses. The default behavior, seen in BaseResourceHandler, is to apply no
	// rules.
	Rules() Rules
}

// requestHandler constructs http.HandlerFuncs responsible for handling HTTP requests.
type requestHandler struct {
	API
}

// handleCreate returns a HandlerFunc which will deserialize the request payload, pass
// it to the provided create function, and then serialize and dispatch the response.
// The serialization mechanism used is specified by the "format" query parameter.
func (h requestHandler) handleCreate(handler ResourceHandler) http.HandlerFunc {
	return func(w http.ResponseWriter, r *http.Request) {
		ctx := NewContext(nil, r)
		version := ctx.Version()
		rules := rulesForVersion(handler.Rules(), version)

		data, err := decodePayload(r.Body, r.ContentLength)
		if err != nil {
			// Payload decoding failed.
			ctx = ctx.setError(err)
			ctx = ctx.setStatus(http.StatusInternalServerError)
		} else {
			data, err := applyInboundRules(data, rules)
			if err != nil {
				// Type coercion failed.
				ctx = ctx.setError(UnprocessableRequest(err.Error()))
			} else {
				resource, err := handler.CreateResource(ctx, data, ctx.Version())
				if err == nil {
					resource = applyOutboundRules(resource, rules)
				}
				ctx = ctx.setResult(resource)
				ctx = ctx.setStatus(http.StatusCreated)
				if err != nil {
					ctx = ctx.setError(err)
				}
			}
		}

		h.sendResponse(w, ctx)
	}
}

// handleReadList returns a HandlerFunc which will pass the request context to the
// provided read function and then serialize and dispatch the response. The
// serialization mechanism used is specified by the "format" query parameter.
func (h requestHandler) handleReadList(handler ResourceHandler) http.HandlerFunc {
	return func(w http.ResponseWriter, r *http.Request) {
		ctx := NewContext(nil, r)
		version := ctx.Version()
		rules := rulesForVersion(handler.Rules(), version)

		resources, cursor, err := handler.ReadResourceList(
			ctx, ctx.Limit(), ctx.Cursor(), version)

		if err == nil {
			// Apply rules to results.
			for idx, resource := range resources {
				resources[idx] = applyOutboundRules(resource, rules)
			}
		}

		ctx = ctx.setResult(resources)
		ctx = ctx.setCursor(cursor)
		ctx = ctx.setError(err)
		ctx = ctx.setStatus(http.StatusOK)

		h.sendResponse(w, ctx)
	}
}

// handleRead returns a HandlerFunc which will pass the resource id to the provided
// read function and then serialize and dispatch the response. The serialization
// mechanism used is specified by the "format" query parameter.
func (h requestHandler) handleRead(handler ResourceHandler) http.HandlerFunc {
	return func(w http.ResponseWriter, r *http.Request) {
		ctx := NewContext(nil, r)
		version := ctx.Version()
		rules := rulesForVersion(handler.Rules(), version)

		resource, err := handler.ReadResource(ctx, ctx.ResourceID(), version)
		if err == nil {
			resource = applyOutboundRules(resource, rules)
		}

		ctx = ctx.setResult(resource)
		ctx = ctx.setError(err)
		ctx = ctx.setStatus(http.StatusOK)

		h.sendResponse(w, ctx)
	}
}

// handleUpdate returns a HandlerFunc which will deserialize the request payload,
// pass it to the provided update function, and then serialize and dispatch the
// response. The serialization mechanism used is specified by the "format" query
// parameter.
func (h requestHandler) handleUpdate(handler ResourceHandler) http.HandlerFunc {
	return func(w http.ResponseWriter, r *http.Request) {
		ctx := NewContext(nil, r)
		version := ctx.Version()
		rules := rulesForVersion(handler.Rules(), version)

		data, err := decodePayload(r.Body, r.ContentLength)
		if err != nil {
			// Payload decoding failed.
			ctx = ctx.setError(err)
			ctx = ctx.setStatus(http.StatusInternalServerError)
		} else {
			data, err := applyInboundRules(data, rules)
			if err != nil {
				// Type coercion failed.
				ctx = ctx.setError(UnprocessableRequest(err.Error()))
			} else {
				resource, err := handler.UpdateResource(
					ctx, ctx.ResourceID(), data, version)
				if err == nil {
					resource = applyOutboundRules(resource, rules)
				}

				ctx = ctx.setResult(resource)
				ctx = ctx.setError(err)
				ctx = ctx.setStatus(http.StatusOK)
			}
		}

		h.sendResponse(w, ctx)
	}
}

// handleDelete returns a HandlerFunc which will pass the resource id to the provided
// delete function and then serialize and dispatch the response. The serialization
// mechanism used is specified by the "format" query parameter.
func (h requestHandler) handleDelete(handler ResourceHandler) http.HandlerFunc {
	return func(w http.ResponseWriter, r *http.Request) {
		ctx := NewContext(nil, r)
		version := ctx.Version()
		rules := rulesForVersion(handler.Rules(), version)

		resource, err := handler.DeleteResource(ctx, ctx.ResourceID(), version)
		if err == nil {
			resource = applyOutboundRules(resource, rules)
		}

		ctx = ctx.setResult(resource)
		ctx = ctx.setError(err)
		ctx = ctx.setStatus(http.StatusOK)

		h.sendResponse(w, ctx)
	}
}

// sendResponse writes a success or error response to the provided http.ResponseWriter
// based on the contents of the RequestContext.
func (h requestHandler) sendResponse(w http.ResponseWriter, ctx RequestContext) {
	status := ctx.Status()
	requestError := ctx.Error()
	result := ctx.Result()
	format := ctx.ResponseFormat()

	serializer, err := h.responseSerializer(format)
	if err != nil {
		// Fall back to json serialization.
		serializer = jsonSerializer{}
		requestError = NotImplemented(fmt.Sprintf("Format not implemented: %s", format))
	}

	var response response
	if requestError != nil {
		response = NewErrorResponse(requestError)
	} else {
		nextURL, _ := ctx.NextURL()
		response = NewSuccessResponse(result, status, nextURL)
	}

	sendResponse(w, response, serializer)
}

// sendResponse writes a response to the http.ResponseWriter.
func sendResponse(w http.ResponseWriter, r response, serializer ResponseSerializer) {
	status := r.Status
	contentType := serializer.ContentType()
	response, err := serializer.Serialize(r.Payload)
	if err != nil {
		log.Printf("Response serialization failed: %s", err)
		status = http.StatusInternalServerError
		contentType = "text/plain"
		response = []byte(err.Error())
	}

	w.Header().Set("Content-Type", contentType)
	w.WriteHeader(status)
	w.Write(response)
}

// rulesForVersion returns a slice of Rules which apply to the given version.
func rulesForVersion(r Rules, version string) Rules {
	if r == nil {
		return &rules{}
	}

	filtered := make([]*Rule, 0, r.Size())
	for _, rule := range r.Contents() {
		if rule.Applies(version) {
			filtered = append(filtered, rule)
		}
	}

<<<<<<< HEAD
	return filtered
}

// decodePayload unmarshals the JSON payload and returns the resulting map. If the
// content is empty, an empty map is returned. If decoding fails, nil is returned
// with an error.
func decodePayload(payload io.Reader, length int64) (map[string]interface{}, error) {
	if length == 0 {
		return map[string]interface{}{}, nil
	}

	decoder := json.NewDecoder(payload)
	var data map[string]interface{}
	if err := decoder.Decode(&data); err != nil {
		return nil, err
	}

	return data, nil
=======
	return &rules{contents: filtered, resourceType: r.ResourceType()}
>>>>>>> 6a4886cd
}<|MERGE_RESOLUTION|>--- conflicted
+++ resolved
@@ -282,8 +282,7 @@
 		}
 	}
 
-<<<<<<< HEAD
-	return filtered
+	return &rules{contents: filtered, resourceType: r.ResourceType()}
 }
 
 // decodePayload unmarshals the JSON payload and returns the resulting map. If the
@@ -301,7 +300,4 @@
 	}
 
 	return data, nil
-=======
-	return &rules{contents: filtered, resourceType: r.ResourceType()}
->>>>>>> 6a4886cd
 }